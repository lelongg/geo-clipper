//! This crate allows to perform boolean and offset operations on polygons.
//!
//! It makes use of [clipper-sys](https://github.com/lelongg/clipper-sys) which is a binding to the C++ version of [Clipper](http://www.angusj.com/delphi/clipper.php).
//!
//! # Example
//!
//! The following example shows how to compute the intersection of two polygons.  
//! The [`intersection`] method (as well as [`difference`], [`union`] and [`xor`]) is provided by the [`Clipper`] trait which is implemented for some [geo-types](https://docs.rs/geo-types/0.4.3/geo_types/).
//!
//! ```
//! use geo_types::{Coordinate, LineString, Polygon};
//! use geo_clipper::Clipper;
//!
//! let subject = Polygon::new(
//!     LineString(vec![
//!         Coordinate { x: 180.0, y: 200.0 },
//!         Coordinate { x: 260.0, y: 200.0 },
//!         Coordinate { x: 260.0, y: 150.0 },
//!         Coordinate { x: 180.0, y: 150.0 },
//!     ]),
//!     vec![LineString(vec![
//!         Coordinate { x: 215.0, y: 160.0 },
//!         Coordinate { x: 230.0, y: 190.0 },
//!         Coordinate { x: 200.0, y: 190.0 },
//!     ])],
//! );
//!
//! let clip = Polygon::new(
//!     LineString(vec![
//!         Coordinate { x: 190.0, y: 210.0 },
//!         Coordinate { x: 240.0, y: 210.0 },
//!         Coordinate { x: 240.0, y: 130.0 },
//!         Coordinate { x: 190.0, y: 130.0 },
//!     ]),
//!     vec![],
//! );
//!
//! let result = subject.intersection(&clip, 1.0);
//! ```
//!
//! [`Clipper`]: trait.Clipper.html
//! [`intersection`]: trait.Clipper.html#method.intersection
//! [`difference`]: trait.Clipper.html#method.difference
//! [`union`]: trait.Clipper.html#method.union
//! [`xor`]: trait.Clipper.html#method.xor

use clipper_sys::{
    execute, free_polygons, offset, ClipType, ClipType_ctDifference, ClipType_ctIntersection,
    ClipType_ctUnion, ClipType_ctXor, EndType as ClipperEndType, EndType_etClosedLine,
    EndType_etClosedPolygon, EndType_etOpenButt, EndType_etOpenRound, EndType_etOpenSquare,
    JoinType as ClipperJoinType, JoinType_jtMiter, JoinType_jtRound, JoinType_jtSquare, Path,
    PolyFillType_pftNonZero, PolyType, PolyType_ptClip, PolyType_ptSubject,
    Polygon as ClipperPolygon, Polygons, Vertice,
};
use geo_types::{Coordinate, LineString, MultiPolygon, Polygon};
use std::convert::TryInto;

#[derive(Clone, Copy)]
pub enum JoinType {
    Square,
    Round(f64),
    Miter(f64),
}

#[derive(Clone, Copy)]
pub enum EndType {
    ClosedPolygon,
    ClosedLine,
    OpenButt,
    OpenSquare,
    OpenRound(f64),
}

impl From<JoinType> for ClipperJoinType {
    fn from(jt: JoinType) -> Self {
        match jt {
            JoinType::Square => JoinType_jtSquare,
            JoinType::Round(_) => JoinType_jtRound,
            JoinType::Miter(_) => JoinType_jtMiter,
        }
    }
}

impl From<EndType> for ClipperEndType {
    fn from(et: EndType) -> Self {
        match et {
            EndType::ClosedPolygon => EndType_etClosedPolygon,
            EndType::ClosedLine => EndType_etClosedLine,
            EndType::OpenButt => EndType_etOpenButt,
            EndType::OpenSquare => EndType_etOpenSquare,
            EndType::OpenRound(_) => EndType_etOpenRound,
        }
    }
}

struct ClipperPolygons {
    pub polygons: Polygons,
    pub factor: f64,
}

struct ClipperPath {
    pub path: Path,
    pub factor: f64,
}

impl From<ClipperPolygons> for MultiPolygon<f64> {
    fn from(polygons: ClipperPolygons) -> Self {
        polygons
            .polygons
            .polygons()
            .iter()
            .filter_map(|polygon| {
                let paths = polygon.paths();
                Some(Polygon::new(
                    ClipperPath {
                        path: *paths.first()?,
                        factor: polygons.factor,
                    }
                    .into(),
                    paths
                        .iter()
                        .skip(1)
                        .map(|path| {
                            ClipperPath {
                                path: *path,
                                factor: polygons.factor,
                            }
                            .into()
                        })
                        .collect(),
                ))
            })
            .collect()
    }
}

impl From<ClipperPath> for LineString<f64> {
    fn from(path: ClipperPath) -> Self {
        path.path
            .vertices()
            .iter()
            .map(|vertice| Coordinate {
                x: vertice[0] as f64 / path.factor,
                y: vertice[1] as f64 / path.factor,
            })
            .collect()
    }
}

#[doc(hidden)]
pub struct OwnedPolygon {
    polygons: Vec<ClipperPolygon>,
    paths: Vec<Vec<Path>>,
    vertices: Vec<Vec<Vec<Vertice>>>,
}

pub trait ToOwnedPolygon {
    fn to_polygon_owned(&self, poly_type: PolyType, factor: f64) -> OwnedPolygon;
}

impl ToOwnedPolygon for MultiPolygon<f64> {
    fn to_polygon_owned(&self, poly_type: PolyType, factor: f64) -> OwnedPolygon {
        OwnedPolygon {
            polygons: Vec::with_capacity(self.0.len()),
            paths: Vec::with_capacity(self.0.len()),
            vertices: Vec::with_capacity(self.0.len()),
        }
        .add_polygons(self, poly_type, factor)
    }
}

impl ToOwnedPolygon for Polygon<f64> {
    fn to_polygon_owned(&self, poly_type: PolyType, factor: f64) -> OwnedPolygon {
        OwnedPolygon {
            polygons: Vec::with_capacity(1),
            paths: Vec::with_capacity(1),
            vertices: Vec::with_capacity(1),
        }
        .add_polygon(self, poly_type, factor)
    }
}

impl OwnedPolygon {
    pub fn get_clipper_polygons(&mut self) -> &Vec<ClipperPolygon> {
        for (polygon, (paths, paths_vertices)) in self
            .polygons
            .iter_mut()
            .zip(self.paths.iter_mut().zip(self.vertices.iter_mut()))
        {
            for (path, vertices) in paths.iter_mut().zip(paths_vertices.iter_mut()) {
                path.vertices = vertices.as_mut_ptr();
                path.vertices_count = vertices.len().try_into().unwrap();
            }

            polygon.paths = paths.as_mut_ptr();
            polygon.paths_count = paths.len().try_into().unwrap();
        }
        &self.polygons
    }

    fn add_polygon(mut self, polygon: &Polygon<f64>, poly_type: PolyType, factor: f64) -> Self {
        let path_count = polygon.interiors().len() + 1;
        self.paths.push(Vec::with_capacity(path_count));
        self.vertices.push(Vec::with_capacity(path_count));
        let last_path = self.paths.last_mut().unwrap();
        let last_path_vertices = self.vertices.last_mut().unwrap();

        for line_string in std::iter::once(polygon.exterior()).chain(polygon.interiors().iter()) {
            last_path_vertices.push(Vec::with_capacity(line_string.0.len().saturating_sub(1)));
            let last_vertices = last_path_vertices.last_mut().unwrap();

            for coordinate in line_string.0.iter().skip(1) {
                last_vertices.push([
                    (coordinate.x * factor) as i64,
                    (coordinate.y * factor) as i64,
                ]);
            }

            last_path.push(Path {
                vertices: std::ptr::null_mut(),
                vertices_count: 0,
                closed: 1,
            });
        }

        self.polygons.push(ClipperPolygon {
            paths: std::ptr::null_mut(),
            paths_count: 0,
            type_: poly_type,
        });

        self
    }

    fn add_polygons(self, polygon: &MultiPolygon<f64>, poly_type: PolyType, factor: f64) -> Self {
        polygon.0.iter().fold(self, |polygons, polygon| {
            polygons.add_polygon(polygon, poly_type, factor)
        })
    }
}

fn execute_offset_operation<T: ToOwnedPolygon + ?Sized>(
    polygons: &T,
    delta: f64,
    jt: JoinType,
    et: EndType,
    factor: f64,
) -> MultiPolygon<f64> {
    let miter_limit = match jt {
        JoinType::Miter(limit) => limit,
        _ => 0.0,
    };

    let round_precision = match jt {
        JoinType::Round(precision) => precision,
        _ => match et {
            EndType::OpenRound(precision) => precision,
            _ => 0.0,
        },
    };

    let mut owned = polygons.to_polygon_owned(PolyType_ptSubject, factor);
    let mut get_clipper = owned.get_clipper_polygons().clone();
    let clipper_polygons = Polygons {
        polygons: get_clipper.as_mut_ptr(),
        polygons_count: get_clipper.len().try_into().unwrap(),
    };
    let solution = unsafe {
        offset(
            miter_limit,
            round_precision,
            jt.into(),
            et.into(),
            clipper_polygons,
            delta,
        )
    };

    let result = ClipperPolygons {
        polygons: solution,
        factor,
    }
    .into();
    unsafe {
        free_polygons(solution);
    }
    result
}

fn execute_boolean_operation<T: ToOwnedPolygon + ?Sized, U: ToOwnedPolygon + ?Sized>(
    clip_type: ClipType,
    subject_polygons: &T,
    clip_polygons: &U,
    factor: f64,
) -> MultiPolygon<f64> {
    let mut subject_owned = subject_polygons.to_polygon_owned(PolyType_ptSubject, factor);
    let mut clip_owned = clip_polygons.to_polygon_owned(PolyType_ptClip, factor);
    let mut polygons: Vec<ClipperPolygon> = subject_owned
        .get_clipper_polygons()
        .iter()
        .chain(clip_owned.get_clipper_polygons().iter())
        .cloned()
        .collect();
    let clipper_polygons = Polygons {
        polygons: polygons.as_mut_ptr(),
        polygons_count: polygons.len().try_into().unwrap(),
    };

    let solution = unsafe {
        execute(
            clip_type,
            clipper_polygons,
            PolyFillType_pftNonZero,
            PolyFillType_pftNonZero,
        )
    };

    let result = ClipperPolygons {
        polygons: solution,
        factor,
    }
    .into();
    unsafe {
        free_polygons(solution);
    }
    result
}

/// This trait defines the boolean and offset operations on polygons
///
/// The `factor` parameter in its methods is used to scale shapes before and after applying the operation
/// to avoid precision loss since Clipper (the underlaying library) performs integer computation.
pub trait Clipper {
    fn difference<T: ToOwnedPolygon + ?Sized>(&self, other: &T, factor: f64) -> MultiPolygon<f64>;
    fn intersection<T: ToOwnedPolygon + ?Sized>(&self, other: &T, factor: f64)
        -> MultiPolygon<f64>;
    fn union<T: ToOwnedPolygon + ?Sized>(&self, other: &T, factor: f64) -> MultiPolygon<f64>;
    fn xor<T: ToOwnedPolygon + ?Sized>(&self, other: &T, factor: f64) -> MultiPolygon<f64>;
    fn offset(
        &self,
        delta: f64,
        join_type: JoinType,
        end_type: EndType,
        factor: f64,
    ) -> MultiPolygon<f64>;
}

<<<<<<< HEAD
/// This trait defines the boolean and offset operations between open paths and polygons
/// It is a subset of the operations for polygons
///
/// The `factor` parameter in its methods is used to scale shapes before and after applying the boolean operation
/// to avoid precision loss since Clipper (the underlaying library) performs integer computation.
pub trait ClipperOpen {
    fn difference<T: ToOwnedPolygon + ClosedPoly + ?Sized>(
        &self,
        other: &T,
        factor: f64,
    ) -> MultiLineString<f64>;
    fn intersection<T: ToOwnedPolygon + ClosedPoly + ?Sized>(
        &self,
        other: &T,
        factor: f64,
    ) -> MultiLineString<f64>;
    fn offset(
        &self,
        delta: f64,
        join_type: JoinType,
        end_type: EndType,
        factor: f64,
    ) -> MultiPolygon<f64>;
}

impl<U: ToOwnedPolygon + ClosedPoly + ?Sized> Clipper for U {
    fn difference<T: ToOwnedPolygon + ClosedPoly + ?Sized>(
        &self,
        other: &T,
        factor: f64,
    ) -> MultiPolygon<f64> {
=======
impl<U: ToOwnedPolygon + ?Sized> Clipper for U {
    fn difference<T: ToOwnedPolygon + ?Sized>(&self, other: &T, factor: f64) -> MultiPolygon<f64> {
>>>>>>> 51e277ab
        execute_boolean_operation(ClipType_ctDifference, self, other, factor)
    }

    fn intersection<T: ToOwnedPolygon + ?Sized>(
        &self,
        other: &T,
        factor: f64,
    ) -> MultiPolygon<f64> {
        execute_boolean_operation(ClipType_ctIntersection, self, other, factor)
    }

    fn union<T: ToOwnedPolygon + ?Sized>(&self, other: &T, factor: f64) -> MultiPolygon<f64> {
        execute_boolean_operation(ClipType_ctUnion, self, other, factor)
    }

    fn xor<T: ToOwnedPolygon + ?Sized>(&self, other: &T, factor: f64) -> MultiPolygon<f64> {
        execute_boolean_operation(ClipType_ctXor, self, other, factor)
    }

    fn offset(
        &self,
        delta: f64,
        join_type: JoinType,
        end_type: EndType,
        factor: f64,
    ) -> MultiPolygon<f64> {
        execute_offset_operation(self, delta * factor, join_type, end_type, factor)
    }
}

<<<<<<< HEAD
impl<U: ToOwnedPolygon + OpenPath + ?Sized> ClipperOpen for U {
    fn difference<T: ToOwnedPolygon + ClosedPoly + ?Sized>(
        &self,
        other: &T,
        factor: f64,
    ) -> MultiLineString<f64> {
        execute_boolean_operation(ClipType_ctDifference, self, other, factor)
    }

    fn intersection<T: ToOwnedPolygon + ClosedPoly + ?Sized>(
        &self,
        other: &T,
        factor: f64,
    ) -> MultiLineString<f64> {
        execute_boolean_operation(ClipType_ctIntersection, self, other, factor)
    }

    fn offset(
        &self,
        delta: f64,
        join_type: JoinType,
        end_type: EndType,
        factor: f64,
    ) -> MultiPolygon<f64> {
        execute_offset_operation(self, delta * factor, join_type, end_type, factor)
    }
}

=======
>>>>>>> 51e277ab
#[cfg(test)]
mod tests {
    use super::*;

    #[test]
<<<<<<< HEAD
    fn test_closed_clip() {
=======
    fn test() {
>>>>>>> 51e277ab
        let expected = MultiPolygon(vec![Polygon::new(
            LineString(vec![
                Coordinate { x: 240.0, y: 200.0 },
                Coordinate { x: 190.0, y: 200.0 },
                Coordinate { x: 190.0, y: 150.0 },
                Coordinate { x: 240.0, y: 150.0 },
            ]),
            vec![LineString(vec![
                Coordinate { x: 200.0, y: 190.0 },
                Coordinate { x: 230.0, y: 190.0 },
                Coordinate { x: 215.0, y: 160.0 },
            ])],
        )]);

        let subject = Polygon::new(
            LineString(vec![
                Coordinate { x: 180.0, y: 200.0 },
                Coordinate { x: 260.0, y: 200.0 },
                Coordinate { x: 260.0, y: 150.0 },
                Coordinate { x: 180.0, y: 150.0 },
            ]),
            vec![LineString(vec![
                Coordinate { x: 215.0, y: 160.0 },
                Coordinate { x: 230.0, y: 190.0 },
                Coordinate { x: 200.0, y: 190.0 },
            ])],
        );

        let clip = Polygon::new(
            LineString(vec![
                Coordinate { x: 190.0, y: 210.0 },
                Coordinate { x: 240.0, y: 210.0 },
                Coordinate { x: 240.0, y: 130.0 },
                Coordinate { x: 190.0, y: 130.0 },
            ]),
            vec![],
        );

        let result = subject.intersection(&clip, 1.0);
        assert_eq!(expected, result);
    }

    #[test]
    fn test_offset() {
        let expected = MultiPolygon(vec![Polygon::new(
            LineString(vec![
                Coordinate { x: 265.0, y: 205.0 },
                Coordinate { x: 175.0, y: 205.0 },
                Coordinate { x: 175.0, y: 145.0 },
                Coordinate { x: 265.0, y: 145.0 },
            ]),
            vec![LineString(vec![
                Coordinate { x: 208.0, y: 185.0 },
                Coordinate { x: 222.0, y: 185.0 },
                Coordinate { x: 215.0, y: 170.0 },
            ])],
        )]);

        let subject = Polygon::new(
            LineString(vec![
                Coordinate { x: 180.0, y: 200.0 },
                Coordinate { x: 260.0, y: 200.0 },
                Coordinate { x: 260.0, y: 150.0 },
                Coordinate { x: 180.0, y: 150.0 },
            ]),
            vec![LineString(vec![
                Coordinate { x: 215.0, y: 160.0 },
                Coordinate { x: 230.0, y: 190.0 },
                Coordinate { x: 200.0, y: 190.0 },
            ])],
        );

        let result = subject.offset(5.0, JoinType::Miter(5.0), EndType::ClosedPolygon, 1.0);
        assert_eq!(expected, result)
<<<<<<< HEAD
    }

    #[test]
    fn test_open_clip() {
        let expected = MultiLineString(vec![
            LineString(vec![
                Coordinate { x: 200.0, y: 100.0 },
                Coordinate { x: 100.0, y: 100.0 },
            ]),
            LineString(vec![
                Coordinate { x: 400.0, y: 100.0 },
                Coordinate { x: 300.0, y: 100.0 },
            ]),
        ]);

        let subject = MultiLineString(vec![LineString(vec![
            Coordinate { x: 100.0, y: 100.0 },
            Coordinate { x: 400.0, y: 100.0 },
        ])]);
        let clip = Polygon::new(
            LineString(vec![
                Coordinate { x: 200.0, y: 50.0 },
                Coordinate { x: 200.0, y: 150.0 },
                Coordinate { x: 300.0, y: 150.0 },
                Coordinate { x: 300.0, y: 50.0 },
                Coordinate { x: 200.0, y: 50.0 },
            ]),
            vec![],
        );

        let result = subject.difference(&clip, 1.0);
        assert_eq!(expected, result);
=======
>>>>>>> 51e277ab
    }

    #[test]
    fn test_open_offset() {
        let expected = MultiPolygon(vec![Polygon::new(
            LineString(vec![
                Coordinate { x: 405.0, y: 405.0 },
                Coordinate { x: 395.0, y: 405.0 },
                Coordinate { x: 395.0, y: 105.0 },
                Coordinate { x: 95.0, y: 105.0 },
                Coordinate { x: 95.0, y: 95.0 },
                Coordinate { x: 405.0, y: 95.0 },
                Coordinate { x: 405.0, y: 405.0 },
            ]),
            vec![],
        )]);

        let subject = MultiLineString(vec![LineString(vec![
            Coordinate { x: 100.0, y: 100.0 },
            Coordinate { x: 400.0, y: 100.0 },
            Coordinate { x: 400.0, y: 400.0 },
        ])]);
        let result = subject.offset(5.0, JoinType::Miter(5.0), EndType::OpenSquare, 1.0);
        assert_eq!(expected, result);
    }
}<|MERGE_RESOLUTION|>--- conflicted
+++ resolved
@@ -52,7 +52,7 @@
     PolyFillType_pftNonZero, PolyType, PolyType_ptClip, PolyType_ptSubject,
     Polygon as ClipperPolygon, Polygons, Vertice,
 };
-use geo_types::{Coordinate, LineString, MultiPolygon, Polygon};
+use geo_types::{Coordinate, LineString, MultiLineString, MultiPolygon, Polygon};
 use std::convert::TryInto;
 
 #[derive(Clone, Copy)]
@@ -134,6 +134,27 @@
     }
 }
 
+impl From<ClipperPolygons> for MultiLineString<f64> {
+    fn from(polygons: ClipperPolygons) -> Self {
+        MultiLineString(
+            polygons
+                .polygons
+                .polygons()
+                .iter()
+                .flat_map(|polygon| {
+                    polygon.paths().iter().map(|path| {
+                        ClipperPath {
+                            path: *path,
+                            factor: polygons.factor,
+                        }
+                        .into()
+                    })
+                })
+                .collect(),
+        )
+    }
+}
+
 impl From<ClipperPath> for LineString<f64> {
     fn from(path: ClipperPath) -> Self {
         path.path
@@ -147,6 +168,14 @@
     }
 }
 
+pub trait OpenPath {}
+pub trait ClosedPoly {}
+
+impl OpenPath for MultiLineString<f64> {}
+impl OpenPath for LineString<f64> {}
+impl ClosedPoly for MultiPolygon<f64> {}
+impl ClosedPoly for Polygon<f64> {}
+
 #[doc(hidden)]
 pub struct OwnedPolygon {
     polygons: Vec<ClipperPolygon>,
@@ -177,6 +206,17 @@
             vertices: Vec::with_capacity(1),
         }
         .add_polygon(self, poly_type, factor)
+    }
+}
+
+impl ToOwnedPolygon for MultiLineString<f64> {
+    fn to_polygon_owned(&self, poly_type: PolyType, factor: f64) -> OwnedPolygon {
+        OwnedPolygon {
+            polygons: Vec::with_capacity(self.0.len()),
+            paths: Vec::with_capacity(self.0.len()),
+            vertices: Vec::with_capacity(self.0.len()),
+        }
+        .add_line_strings(self, poly_type, factor)
     }
 }
 
@@ -220,6 +260,45 @@
                 vertices: std::ptr::null_mut(),
                 vertices_count: 0,
                 closed: 1,
+            });
+        }
+
+        self.polygons.push(ClipperPolygon {
+            paths: std::ptr::null_mut(),
+            paths_count: 0,
+            type_: poly_type,
+        });
+
+        self
+    }
+
+    fn add_line_strings(
+        mut self,
+        line_strings: &MultiLineString<f64>,
+        poly_type: PolyType,
+        factor: f64,
+    ) -> Self {
+        let path_count = line_strings.0.len();
+        self.paths.push(Vec::with_capacity(path_count));
+        self.vertices.push(Vec::with_capacity(path_count));
+        let last_path = self.paths.last_mut().unwrap();
+        let last_path_vertices = self.vertices.last_mut().unwrap();
+
+        for line_string in line_strings.0.iter() {
+            last_path_vertices.push(Vec::with_capacity(line_string.0.len().saturating_sub(1)));
+            let last_vertices = last_path_vertices.last_mut().unwrap();
+
+            for coordinate in line_string.0.iter() {
+                last_vertices.push([
+                    (coordinate.x * factor) as i64,
+                    (coordinate.y * factor) as i64,
+                ]);
+            }
+
+            last_path.push(Path {
+                vertices: std::ptr::null_mut(),
+                vertices_count: 0,
+                closed: 0,
             });
         }
 
@@ -287,12 +366,16 @@
     result
 }
 
-fn execute_boolean_operation<T: ToOwnedPolygon + ?Sized, U: ToOwnedPolygon + ?Sized>(
+fn execute_boolean_operation<
+    T: ToOwnedPolygon + ?Sized,
+    U: ToOwnedPolygon + ?Sized,
+    R: From<ClipperPolygons>,
+>(
     clip_type: ClipType,
     subject_polygons: &T,
     clip_polygons: &U,
     factor: f64,
-) -> MultiPolygon<f64> {
+) -> R {
     let mut subject_owned = subject_polygons.to_polygon_owned(PolyType_ptSubject, factor);
     let mut clip_owned = clip_polygons.to_polygon_owned(PolyType_ptClip, factor);
     let mut polygons: Vec<ClipperPolygon> = subject_owned
@@ -331,11 +414,26 @@
 /// The `factor` parameter in its methods is used to scale shapes before and after applying the operation
 /// to avoid precision loss since Clipper (the underlaying library) performs integer computation.
 pub trait Clipper {
-    fn difference<T: ToOwnedPolygon + ?Sized>(&self, other: &T, factor: f64) -> MultiPolygon<f64>;
-    fn intersection<T: ToOwnedPolygon + ?Sized>(&self, other: &T, factor: f64)
-        -> MultiPolygon<f64>;
-    fn union<T: ToOwnedPolygon + ?Sized>(&self, other: &T, factor: f64) -> MultiPolygon<f64>;
-    fn xor<T: ToOwnedPolygon + ?Sized>(&self, other: &T, factor: f64) -> MultiPolygon<f64>;
+    fn difference<T: ToOwnedPolygon + ClosedPoly + ?Sized>(
+        &self,
+        other: &T,
+        factor: f64,
+    ) -> MultiPolygon<f64>;
+    fn intersection<T: ToOwnedPolygon + ClosedPoly + ?Sized>(
+        &self,
+        other: &T,
+        factor: f64,
+    ) -> MultiPolygon<f64>;
+    fn union<T: ToOwnedPolygon + ClosedPoly + ?Sized>(
+        &self,
+        other: &T,
+        factor: f64,
+    ) -> MultiPolygon<f64>;
+    fn xor<T: ToOwnedPolygon + ClosedPoly + ?Sized>(
+        &self,
+        other: &T,
+        factor: f64,
+    ) -> MultiPolygon<f64>;
     fn offset(
         &self,
         delta: f64,
@@ -345,7 +443,6 @@
     ) -> MultiPolygon<f64>;
 }
 
-<<<<<<< HEAD
 /// This trait defines the boolean and offset operations between open paths and polygons
 /// It is a subset of the operations for polygons
 ///
@@ -377,14 +474,10 @@
         other: &T,
         factor: f64,
     ) -> MultiPolygon<f64> {
-=======
-impl<U: ToOwnedPolygon + ?Sized> Clipper for U {
-    fn difference<T: ToOwnedPolygon + ?Sized>(&self, other: &T, factor: f64) -> MultiPolygon<f64> {
->>>>>>> 51e277ab
         execute_boolean_operation(ClipType_ctDifference, self, other, factor)
     }
 
-    fn intersection<T: ToOwnedPolygon + ?Sized>(
+    fn intersection<T: ToOwnedPolygon + ClosedPoly + ?Sized>(
         &self,
         other: &T,
         factor: f64,
@@ -392,11 +485,19 @@
         execute_boolean_operation(ClipType_ctIntersection, self, other, factor)
     }
 
-    fn union<T: ToOwnedPolygon + ?Sized>(&self, other: &T, factor: f64) -> MultiPolygon<f64> {
+    fn union<T: ToOwnedPolygon + ClosedPoly + ?Sized>(
+        &self,
+        other: &T,
+        factor: f64,
+    ) -> MultiPolygon<f64> {
         execute_boolean_operation(ClipType_ctUnion, self, other, factor)
     }
 
-    fn xor<T: ToOwnedPolygon + ?Sized>(&self, other: &T, factor: f64) -> MultiPolygon<f64> {
+    fn xor<T: ToOwnedPolygon + ClosedPoly + ?Sized>(
+        &self,
+        other: &T,
+        factor: f64,
+    ) -> MultiPolygon<f64> {
         execute_boolean_operation(ClipType_ctXor, self, other, factor)
     }
 
@@ -411,7 +512,6 @@
     }
 }
 
-<<<<<<< HEAD
 impl<U: ToOwnedPolygon + OpenPath + ?Sized> ClipperOpen for U {
     fn difference<T: ToOwnedPolygon + ClosedPoly + ?Sized>(
         &self,
@@ -440,18 +540,12 @@
     }
 }
 
-=======
->>>>>>> 51e277ab
 #[cfg(test)]
 mod tests {
     use super::*;
 
     #[test]
-<<<<<<< HEAD
     fn test_closed_clip() {
-=======
-    fn test() {
->>>>>>> 51e277ab
         let expected = MultiPolygon(vec![Polygon::new(
             LineString(vec![
                 Coordinate { x: 240.0, y: 200.0 },
@@ -495,7 +589,7 @@
     }
 
     #[test]
-    fn test_offset() {
+    fn test_closed_offset() {
         let expected = MultiPolygon(vec![Polygon::new(
             LineString(vec![
                 Coordinate { x: 265.0, y: 205.0 },
@@ -526,7 +620,6 @@
 
         let result = subject.offset(5.0, JoinType::Miter(5.0), EndType::ClosedPolygon, 1.0);
         assert_eq!(expected, result)
-<<<<<<< HEAD
     }
 
     #[test]
@@ -559,8 +652,6 @@
 
         let result = subject.difference(&clip, 1.0);
         assert_eq!(expected, result);
-=======
->>>>>>> 51e277ab
     }
 
     #[test]
